--- conflicted
+++ resolved
@@ -40,14 +40,6 @@
     if not os.path.isfile(filename):
         raise OSError('File {0} not found.'.format(filename))
     if shape is None or dtype is None: # try to get it from the filename
-<<<<<<< HEAD
-        meta = os.path.splitext(filename)[0].split('_')
-    if dtype is None:
-        dtype = meta[-1]
-    dt = np.dtype(dtype)
-    if shape is None:
-        shape = [int(m) for m in meta[-4:-1]]
-=======
         dtype,shape,_ = _parse_binary_fname(filename,
                                             shape = shape,
                                             dtype = dtype)
@@ -56,7 +48,6 @@
     else:
         dt = dtype
 
->>>>>>> 98cada08
     if nframes is None:
         # Get the number of samples from the file size
         nframes = int(os.path.getsize(filename)/(np.prod(shape)*dt.itemsize))
