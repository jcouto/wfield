#  wfield - tools to analyse widefield data 
# Copyright (C) 2020 Joao Couto - jpcouto@gmail.com
#
#  This program is free software: you can redistribute it and/or modify
# it under the terms of the GNU General Public License as published by
# the Free Software Foundation, either version 3 of the License, or
# (at your option) any later version.
#
#  This program is distributed in the hope that it will be useful,
# but WITHOUT ANY WARRANTY; without even the implied warranty of
# MERCHANTABILITY or FITNESS FOR A PARTICULAR PURPOSE.  See the
# GNU General Public License for more details.
#
# You should have received a copy of the GNU General Public License
# along with this program.  If not, see <http://www.gnu.org/licenses/>.

from .utils import *
from .io import *
from .registration import motion_correct
from .decomposition import svd_blockwise,approximate_svd,reconstruct
from .hemocorrection import hemodynamic_correction
from .allen import *
from .imutils import *
<<<<<<< HEAD
=======

>>>>>>> d60c2e6a
# other
from .viz import *
from .utils_svd import *
from .plots import *<|MERGE_RESOLUTION|>--- conflicted
+++ resolved
@@ -20,12 +20,8 @@
 from .decomposition import svd_blockwise,approximate_svd,reconstruct
 from .hemocorrection import hemodynamic_correction
 from .allen import *
+# other
 from .imutils import *
-<<<<<<< HEAD
-=======
-
->>>>>>> d60c2e6a
-# other
 from .viz import *
 from .utils_svd import *
 from .plots import *