--- conflicted
+++ resolved
@@ -77,20 +77,6 @@
 
 tempfile = pjoin(os.path.expanduser('~'),'.wfield','tempfile')
 
-<<<<<<< HEAD
-defaultconfig = dict(analysis = 'cshl-wfield-preprocessing',
-                     userfolder = 'ChurchlandLab',
-                     instance_type =  'r5.16xlarge',
-                     analysis_extension = '.dat',
-                     decompress_results = True,  # this will decompress the U matrix when downloading
-                     config = dict(block_height = 90,
-                                   block_width = 80,
-                                   frame_rate = 30,
-                                   max_components = 15,
-                                   num_sims = 64,
-                                   overlapping = True,
-                                   window_length = 1000))
-=======
 analysis_extensions = ['.bin','.tiff','.tif','.npy','.json','.dat']
 
 analysis_selection_dict = [dict(acronym = 'motion',
@@ -143,7 +129,6 @@
 	           "maxiter_lambda":300,
 	           "lambda_step":1.35,
 	           "lambda_init":0.000001}}}
->>>>>>> 0b4fb3ca
 
 # Function to add credentials
 awsregions = ['us-east-2',
@@ -456,31 +441,6 @@
                                   max_concurrency=10,
                                   multipart_chunksize=int(0.1*GB),
                                   use_threads=True)
-<<<<<<< HEAD
-def ncaas_dat_upload_queue(path,
-                           analysis,
-                           userfolder,
-                           subfolder = 'inputs',config = None):
-    # Search and upload dat file, respect folder structure, return path 
-    if sys.platform in ['win32']: # path fix on windows
-        if path[0] == '/':
-            path = path[1:]
-    if os.path.isfile(path):
-        path = os.path.dirname(path)
-    foldername = os.path.basename(path)
-    filetransfer = []
-    aws_transfer_queue = []
-    for root, dirs, files in os.walk(path):
-        for f in files:
-            if config['analysis_extension'] in f:
-                filetransfer.append(pjoin(path,f))
-                aws_transfer_queue.append(
-                    dict(name = os.path.basename(f),
-                         awsdestination = userfolder+'/inputs/'+foldername+'/'+os.path.basename(f),
-                         localpath = pjoin(root,f),
-                         last_status = 'pending_transfer'))
-    return aws_transfer_queue
-=======
 
 class  AnalysisSelectionWidget(QDialog):
     def __init__(self, path, config):
@@ -645,7 +605,6 @@
     dlg = AnalysisSelectionWidget(path,config)
     dlg.exec_()
     return (dlg.transfer_queue,dlg.transfer_config)
->>>>>>> 0b4fb3ca
     
 class NCAASwrapper(QMainWindow):
     def __init__(self,folder = '.',
@@ -1168,12 +1127,7 @@
             p.path())) for p in e.mimeData().urls()]
         for p in e.mimeData().urls():
             path = p.path()
-<<<<<<< HEAD
-
-            tt = ncaas_dat_upload_queue(
-=======
             transfer, configselection = ncaas_upload_queue(
->>>>>>> 0b4fb3ca
                 path,
                 subfolder = 'inputs', config = self.config)
             # this is where we parse the bucket.
@@ -1216,22 +1170,8 @@
                 else:
                     added = True
                     self.aws_transfer_queue.append(t)
-<<<<<<< HEAD
-                    self.parent.to_log('Added {name} to transfer queue'.format(**t))
-                # Select analysis and upload here.
-                import yaml
-                tempfile = pjoin(os.path.expanduser('~'),'.wfield','temp_config.yaml')
-                with open(tempfile,'w') as f: 
-                    yaml.dump(self.config['config'],f)
-                bucket =self.s3.Bucket(self.config['analysis'])
-                bucket.upload_file(tempfile,
-                                   os.path.dirname(t['awsdestination'])+'/'+'config.yaml')
-                self.parent.to_log('Uploaded default config to {name}'.format(**t))
-
-=======
             if added:
                 self.parent.to_log('Added {name} to transfer queue'.format(**t))
->>>>>>> 0b4fb3ca
             self.parent.refresh_queuelist()
         e.ignore() # Dont drop the remote table
         
